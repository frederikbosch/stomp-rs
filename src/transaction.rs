--- conflicted
+++ resolved
@@ -27,13 +27,8 @@
     }
   }
 
-<<<<<<< HEAD
-  pub fn begin<'b>(&'b mut self) -> Result<()> {
-    let begin_frame = Frame::begin(self.id.as_slice());
-=======
   pub fn begin<'b>(&'b self) -> Result<()> {
     let begin_frame = Frame::begin(self.id.as_ref());
->>>>>>> 00839b44
     self.session.send(begin_frame)
   }
 
